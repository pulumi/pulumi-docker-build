PROJECT_NAME := Pulumi Docker Build Resource Provider

PACK             := docker-build
PACKDIR          := sdk
PROJECT          := github.com/pulumi/pulumi-docker-build
NODE_MODULE_NAME := @pulumi/docker-build
NUGET_PKG_NAME   := Pulumi.DockerBuild

PROVIDER         := pulumi-resource-${PACK}
VERSION          ?= $(shell pulumictl get version)
PROVIDER_PATH    := provider
VERSION_PATH     := ${PROVIDER_PATH}.Version
SCHEMA_PATH      := ${PROVIDER_PATH}/cmd/pulumi-resource-${PACK}/schema.json

GOPATH			 := $(shell go env GOPATH)

WORKING_DIR      := $(shell pwd)
EXAMPLES_DIR     := ${WORKING_DIR}/examples/yaml
TESTPARALLELISM  := 4

PULUMI           := bin/pulumi
GOGLANGCILINT    := bin/golangci-lint

.PHONY: ensure
ensure:: tidy lint test_provider examples

.PHONY: tidy
tidy: go.sum

.PHONY: provider
provider: bin/${PROVIDER} bin/pulumi-gen-${PACK} # Required by CI

provider_debug::
	(cd provider && go build -o $(WORKING_DIR)/bin/${PROVIDER} -gcflags="all=-N -l" -ldflags "-X ${PROJECT}/${VERSION_PATH}=${VERSION}" $(PROJECT)/${PROVIDER_PATH}/cmd/$(PROVIDER))

test_provider:: # Required by CI
	go test -short -v -coverprofile="coverage.txt" -coverpkg=./provider/... -timeout 2h -parallel ${TESTPARALLELISM} ./provider/...

test_examples: install_nodejs_sdk install_dotnet_sdk
	go test -short -v -cover -tags=all -timeout 2h -parallel ${TESTPARALLELISM} ./examples/...

test_all:: test_provider test_examples

.PHONY:
gen_examples:

examples: $(shell mkdir -p examples)
examples: sdk examples/yaml examples/go examples/nodejs examples/python examples/dotnet examples/java

examples/yaml:
	rm -rf ${WORKING_DIR}/examples/yaml/app
	cp -r ${WORKING_DIR}/examples/app ${WORKING_DIR}/examples/yaml/app

examples/go: ${PULUMI} bin/${PROVIDER} ${WORKING_DIR}/examples/yaml/Pulumi.yaml
	$(call example,go)
	@git checkout examples/go/go.mod

examples/nodejs: ${PULUMI} bin/${PROVIDER} ${WORKING_DIR}/examples/yaml/Pulumi.yaml
	$(call example,nodejs)
	@git checkout examples/nodejs/package.json

examples/python: ${PULUMI} bin/${PROVIDER} ${WORKING_DIR}/examples/yaml/Pulumi.yaml
	$(call example,python)
	@git checkout examples/python/requirements.txt

examples/dotnet: ${PULUMI} bin/${PROVIDER} ${WORKING_DIR}/examples/yaml/Pulumi.yaml
	$(call example,dotnet)
	@git checkout examples/dotnet/provider-docker-build.csproj

examples/java: ${PULUMI} bin/${PROVIDER} ${WORKING_DIR}/examples/yaml/Pulumi.yaml
	$(call example,java)
	@git checkout examples/java/pom.xml

${PULUMI}: go.sum
	GOBIN=${WORKING_DIR}/bin go install github.com/pulumi/pulumi/pkg/v3/cmd/pulumi

${GOGLANGCILINT}: go.sum
	GOBIN=${WORKING_DIR}/bin go install github.com/golangci/golangci-lint/cmd/golangci-lint

define pulumi_login
    export PULUMI_CONFIG_PASSPHRASE=asdfqwerty1234; \
    pulumi login --local;
endef

define example
	rm -rf ${WORKING_DIR}/examples/$(1)
	$(PULUMI) convert \
		--cwd ${WORKING_DIR}/examples/yaml \
		--logtostderr \
		--generate-only \
		--non-interactive \
		--language $(1) \
		--out ${WORKING_DIR}/examples/$(1)
	cp -r ${WORKING_DIR}/examples/app ${WORKING_DIR}/examples/$(1)/app
endef

up::
	$(call pulumi_login) \
	cd ${EXAMPLES_DIR} && \
	pulumi stack init dev && \
	pulumi stack select dev && \
	pulumi config set name dev && \
	pulumi up -y

down::
	$(call pulumi_login) \
	cd ${EXAMPLES_DIR} && \
	pulumi stack select dev && \
	pulumi destroy -y && \
	pulumi stack rm dev -y

devcontainer::
	git submodule update --init --recursive .devcontainer
	git submodule update --remote --merge .devcontainer
	cp -f .devcontainer/devcontainer.json .devcontainer.json

.PHONY: build
build:: provider dotnet_sdk go_sdk nodejs_sdk python_sdk

# Required for the codegen action that runs in pulumi/pulumi
only_build:: build

.PHONY: lint
<<<<<<< HEAD
lint: ${GOGLANGCILINT}
	${GOGLANGCILINT} run --fix -c .golangci.yml --timeout 10m
=======
lint:
	golangci-lint run --fix -c .golangci.yml
>>>>>>> 680b464b

install:: install_nodejs_sdk install_dotnet_sdk
	cp $(WORKING_DIR)/bin/${PROVIDER} ${GOPATH}/bin

GO_TEST 	 := go test -v -count=1 -cover -timeout 2h -parallel ${TESTPARALLELISM}


install_dotnet_sdk:: # Required by CI
	rm -rf $(WORKING_DIR)/nuget/$(NUGET_PKG_NAME).*.nupkg
	mkdir -p $(WORKING_DIR)/nuget
	find . -name '*.nupkg' -print -exec cp -p {} ${WORKING_DIR}/nuget \;

install_python_sdk:: # Required by CI

install_go_sdk:: # Required by CI

install_nodejs_sdk:: # Required by CI
	-yarn unlink --cwd $(WORKING_DIR)/sdk/nodejs/bin
	yarn link --cwd $(WORKING_DIR)/sdk/nodejs/bin

.PHONY: codegen
codegen: # Required by CI

.PHONY: generate_schema
generate_schema: # Required by CI

.PHONY: build_go install_go_sdk
generate_go: sdk/go # Required by CI
build_go: # Required by CI

.PHONY: build_java install_java_sdk
generate_java: sdk/java # Required by CI
build_java: # Required by CI

.PHONY: build_python install_python_sdk
generate_python: sdk/python # Required by CI
build_python: # Required by CI

.PHONY: build_nodejs install_nodejs_sdk
generate_nodejs: sdk/nodejs # Required by CI
build_nodejs: # Required by CI

.PHONY: build_dotnet install_dotnet_sdk
generate_dotnet: sdk/dotnet # Required by CI
build_dotnet: # Required by CI

${SCHEMA_PATH}: bin/${PROVIDER}
	pulumi package get-schema bin/${PROVIDER} > $(SCHEMA_PATH)

bin/${PROVIDER}: $(shell find ./provider -name '*.go') go.mod
	(cd provider && go build -o ../bin/${PROVIDER} -ldflags "-X ${PROJECT}/${VERSION_PATH}=${VERSION}" $(PROJECT)/${PROVIDER_PATH}/cmd/$(PROVIDER))

bin/pulumi-gen-${PACK}: # Required by CI
	touch bin/pulumi-gen-${PACK}

go.mod: $(shell find . -name '*.go')
go.sum: go.mod
	go mod tidy

sdk: $(shell mkdir -p sdk)
sdk: sdk/python sdk/nodejs sdk/java sdk/python sdk/go sdk/dotnet

sdk/python: PYPI_VERSION := $(shell pulumictl get version --language python)
sdk/python: TMPDIR := $(shell mktemp -d)
sdk/python: $(PULUMI) bin/${PROVIDER}
	rm -rf sdk/python
	$(PULUMI) package gen-sdk bin/$(PROVIDER) --language python -o ${TMPDIR}
	cp README.md ${TMPDIR}/python/
	cd ${TMPDIR}/python/ && \
		rm -rf ./bin/ ../python.bin/ && cp -R . ../python.bin && mv ../python.bin ./bin && \
		sed -i.bak -e 's/^  version = .*/  version = "$(PYPI_VERSION)"/g' ./bin/pyproject.toml && \
		rm ./bin/pyproject.toml.bak && \
		python3 -m venv venv && \
		./venv/bin/python -m pip install build && \
		cd ./bin && \
		../venv/bin/python -m build .
	mv -f ${TMPDIR}/python ${WORKING_DIR}/sdk/.

sdk/nodejs: NODE_VERSION := $(shell pulumictl get version --language javascript)
sdk/nodejs: TMPDIR := $(shell mktemp -d)
sdk/nodejs: $(PULUMI) bin/${PROVIDER}
	rm -rf sdk/nodejs
	$(PULUMI) package gen-sdk bin/$(PROVIDER) --language nodejs -o ${TMPDIR}
	cp README.md LICENSE ${TMPDIR}/nodejs
	cd ${TMPDIR}/nodejs/ && \
		yarn install && \
		yarn run tsc && \
		cp README.md LICENSE package.json yarn.lock bin/ && \
		sed -i.bak 's/$${VERSION}/$(NODE_VERSION)/g' bin/package.json && \
		rm ./bin/package.json.bak
	mv -f ${TMPDIR}/nodejs ${WORKING_DIR}/sdk/.

sdk/go: TMPDIR := $(shell mktemp -d)
sdk/go: $(PULUMI) bin/${PROVIDER}
	rm -rf sdk/go
	$(PULUMI) package gen-sdk bin/$(PROVIDER) --language go -o ${TMPDIR}
	cp go.mod ${TMPDIR}/go/dockerbuild/go.mod
	cd ${TMPDIR}/go/dockerbuild && \
		go mod edit -module=github.com/pulumi/pulumi-${PACK}/${PACKDIR}/go/dockerbuild && \
		go mod tidy
	mv -f ${TMPDIR}/go ${WORKING_DIR}/sdk/.

sdk/dotnet: DOTNET_VERSION  := $(shell pulumictl get version --language dotnet)
sdk/dotnet: TMPDIR := $(shell mktemp -d)
sdk/dotnet: $(PULUMI) bin/${PROVIDER}
	rm -rf sdk/dotnet
	$(PULUMI) package gen-sdk bin/${PROVIDER} --language dotnet -o ${TMPDIR}
	cd ${TMPDIR}/dotnet/ && \
		echo "$(DOTNET_VERSION)" > version.txt && \
		dotnet build /p:Version=${DOTNET_VERSION}
	mv -f ${TMPDIR}/dotnet ${WORKING_DIR}/sdk/.

sdk/java: PACKAGE_VERSION := $(shell pulumictl get version --language generic)
sdk/java: TMPDIR := $(shell mktemp -d)
sdk/java: $(PULUMI) bin/${PROVIDER}
	rm -rf sdk/java
	$(PULUMI) package gen-sdk --language java bin/${PROVIDER} -o ${TMPDIR}
	cd ${TMPDIR}/java/ && gradle --console=plain build
	mv -f ${TMPDIR}/java ${WORKING_DIR}/sdk/.

docs: $(shell find docs/yaml -type f) $(shell find ./provider/internal/embed -name '*.md')
	go generate docs/generate.go
	@touch docs<|MERGE_RESOLUTION|>--- conflicted
+++ resolved
@@ -121,13 +121,8 @@
 only_build:: build
 
 .PHONY: lint
-<<<<<<< HEAD
 lint: ${GOGLANGCILINT}
-	${GOGLANGCILINT} run --fix -c .golangci.yml --timeout 10m
-=======
-lint:
-	golangci-lint run --fix -c .golangci.yml
->>>>>>> 680b464b
+	${GOGLANGCILINT} run --fix -c .golangci.yml
 
 install:: install_nodejs_sdk install_dotnet_sdk
 	cp $(WORKING_DIR)/bin/${PROVIDER} ${GOPATH}/bin
