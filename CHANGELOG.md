--- conflicted
+++ resolved
@@ -4,12 +4,8 @@
 
 - Upgraded buildkit from 0.13.0 to 0.14.1.
 - Upgraded buildx from 0.13.1. to 0.15.1.
-<<<<<<< HEAD
-- Upgraded docker from 26.0.0-rc1 to 26.1.4.
+- Upgraded docker from 26.0.0-rc1 to 27.0.1.
 - Fixed an issue where warnings were not displayed correctly.
-=======
-- Upgraded docker from 26.0.0-rc1 to 27.0.1.
->>>>>>> 3ce3c83c
 
 ## 0.0.3 (2024-05-31)
 
