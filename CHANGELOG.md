## Unreleased

<<<<<<< HEAD
### Added

- Multiple exports are now allowed if the build daemon is detected to have
  version 0.13 of Buildkit or newer. (https://github.com/pulumi/pulumi-docker-build/issues/21)
=======
### Changed

- Upgraded buildx from 0.16.0 to 0.18.0.

## 0.0.7 (2024-10-16)

### Fixed

- Fixed an issue where registry authentication couldn't be specified on the
  provider. (https://github.com/pulumi/pulumi-docker-build/issues/262)
>>>>>>> 0a045d12

## 0.0.6 (2024-08-13)

### Fixed

- Refreshing an `Index` resource will no longer fail if its stored credentials
  have expired. (https://github.com/pulumi/pulumi-docker-build/pull/194)

### Changed

- Local and tar exporters will now trigger an update if an export doesn't exist
  at the expected path. (https://github.com/pulumi/pulumi-docker-build/pull/195)

## 0.0.5 (2024-08-08)

### Fixed

- Fixed Go SDK publishing.

### Changed

- Upgraded docker from 27.0.3 to 27.1.0.

## 0.0.4 (2024-07-15)

### Changed

- Upgraded buildkit from 0.13.0 to 0.15.0.
- Upgraded buildx from 0.13.1. to 0.16.0.
- Upgraded docker from 26.0.0-rc1 to 27.0.3.
- Fixed an issue where warnings were not displayed correctly.

## 0.0.3 (2024-05-31)

### Fixed

- Fixed the default value for `ACTIONS_CACHE_URL` when using GitHub action caching. (https://github.com/pulumi/pulumi-docker-build/pull/80)
- Fixed Java SDK publishing. (https://github.com/pulumi/pulumi-docker-build/pull/89)
- Fixed a panic that could occur when `context` was omitted. (https://github.com/pulumi/pulumi-docker-build/pull/83)

### Changed

- The provider will now wait for new builders to fully boot.

## 0.0.2 (2024-04-25)

### Fixed

- Upgraded pulumi-go-provider to fix a panic during cancellation.

## 0.0.1 (2024-04-23)

Initial release.<|MERGE_RESOLUTION|>--- conflicted
+++ resolved
@@ -1,11 +1,10 @@
 ## Unreleased
 
-<<<<<<< HEAD
 ### Added
 
 - Multiple exports are now allowed if the build daemon is detected to have
   version 0.13 of Buildkit or newer. (https://github.com/pulumi/pulumi-docker-build/issues/21)
-=======
+
 ### Changed
 
 - Upgraded buildx from 0.16.0 to 0.18.0.
@@ -16,7 +15,6 @@
 
 - Fixed an issue where registry authentication couldn't be specified on the
   provider. (https://github.com/pulumi/pulumi-docker-build/issues/262)
->>>>>>> 0a045d12
 
 ## 0.0.6 (2024-08-13)
 
